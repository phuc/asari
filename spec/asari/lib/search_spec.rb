--- conflicted
+++ resolved
@@ -146,12 +146,8 @@
         end
 
         it "does full text search when filter option is used" do
-<<<<<<< HEAD
-          HTTParty.should_receive(:get).with("http://search-testdomain.us-east-1.cloudsearch.amazonaws.com/2013-01-01/search?q=%28and+%27nom%27+%28or+is_donut%3A%27true%27%28and+fried%3A%27true%27%29%29%29&q.parser=structured&size=10")
-=======
           query = CGI.escape("(and 'nom' (or is_donut:'true'(and fried:'true')))")
           HTTParty.should_receive(:get).with("#{url_base}/#{api_version}/search?q=#{query}#{options}")
->>>>>>> 5f845625
           @asari.search("nom", filter: { or: { is_donut: true, and:
                                                { round: "", frosting: nil, fried: true }}
           })
